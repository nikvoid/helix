use crate::{
    compositor::{Component, Compositor, Context, EventResult},
    ctrl, key, shift,
    ui::EditorView,
};
use crossterm::event::Event;
use tui::{
    buffer::Buffer as Surface,
    widgets::{Block, BorderType, Borders},
};

use fuzzy_matcher::skim::SkimMatcherV2 as Matcher;
use fuzzy_matcher::FuzzyMatcher;
use tui::widgets::Widget;

use std::{
    borrow::Cow,
    collections::HashMap,
    io::Read,
    path::{Path, PathBuf},
};

use crate::ui::{Prompt, PromptEvent};
use helix_core::Position;
use helix_view::{
    editor::Action,
    graphics::{Color, CursorKind, Margin, Rect, Style},
    Document, Editor,
};

pub const MIN_SCREEN_WIDTH_FOR_PREVIEW: u16 = 80;
/// Biggest file size to preview in bytes
pub const MAX_FILE_SIZE_FOR_PREVIEW: u64 = 10 * 1024 * 1024;

/// File path and range of lines (used to align and highlight lines)
type FileLocation = (PathBuf, Option<(usize, usize)>);

pub struct FilePicker<T> {
    picker: Picker<T>,
    pub truncate_start: bool,
    /// Caches paths to documents
    preview_cache: HashMap<PathBuf, CachedPreview>,
    read_buffer: Vec<u8>,
    /// Given an item in the picker, return the file path and line number to display.
    file_fn: Box<dyn Fn(&Editor, &T) -> Option<FileLocation>>,
}

pub enum CachedPreview {
    Document(Box<Document>),
    Binary,
    LargeFile,
    NotFound,
}

// We don't store this enum in the cache so as to avoid lifetime constraints
// from borrowing a document already opened in the editor.
pub enum Preview<'picker, 'editor> {
    Cached(&'picker CachedPreview),
    EditorDocument(&'editor Document),
}

impl Preview<'_, '_> {
    fn document(&self) -> Option<&Document> {
        match self {
            Preview::EditorDocument(doc) => Some(doc),
            Preview::Cached(CachedPreview::Document(doc)) => Some(doc),
            _ => None,
        }
    }

    /// Alternate text to show for the preview.
    fn placeholder(&self) -> &str {
        match *self {
            Self::EditorDocument(_) => "<File preview>",
            Self::Cached(preview) => match preview {
                CachedPreview::Document(_) => "<File preview>",
                CachedPreview::Binary => "<Binary file>",
                CachedPreview::LargeFile => "<File too large to preview>",
                CachedPreview::NotFound => "<File not found>",
            },
        }
    }
}

impl<T> FilePicker<T> {
    pub fn new(
        options: Vec<T>,
        format_fn: impl Fn(&T) -> Cow<str> + 'static,
        callback_fn: impl Fn(&mut Context, &T, Action) + 'static,
        preview_fn: impl Fn(&Editor, &T) -> Option<FileLocation> + 'static,
    ) -> Self {
        Self {
            picker: Picker::new(false, options, format_fn, callback_fn),
            truncate_start: true,
            preview_cache: HashMap::new(),
            read_buffer: Vec::with_capacity(1024),
            file_fn: Box::new(preview_fn),
        }
    }

    fn current_file(&self, editor: &Editor) -> Option<FileLocation> {
        self.picker
            .selection()
            .and_then(|current| (self.file_fn)(editor, current))
            .and_then(|(path, line)| {
                helix_core::path::get_canonicalized_path(&path)
                    .ok()
                    .zip(Some(line))
            })
    }

    /// Get (cached) preview for a given path. If a document corresponding
    /// to the path is already open in the editor, it is used instead.
    fn get_preview<'picker, 'editor>(
        &'picker mut self,
        path: &Path,
        editor: &'editor Editor,
    ) -> Preview<'picker, 'editor> {
        if let Some(doc) = editor.document_by_path(path) {
            return Preview::EditorDocument(doc);
        }

        if self.preview_cache.contains_key(path) {
            return Preview::Cached(&self.preview_cache[path]);
        }

        let data = std::fs::File::open(path).and_then(|file| {
            let metadata = file.metadata()?;
            // Read up to 1kb to detect the content type
            let n = file.take(1024).read_to_end(&mut self.read_buffer)?;
            let content_type = content_inspector::inspect(&self.read_buffer[..n]);
            self.read_buffer.clear();
            Ok((metadata, content_type))
        });
        let preview = data
            .map(
                |(metadata, content_type)| match (metadata.len(), content_type) {
                    (_, content_inspector::ContentType::BINARY) => CachedPreview::Binary,
                    (size, _) if size > MAX_FILE_SIZE_FOR_PREVIEW => CachedPreview::LargeFile,
                    _ => {
                        // TODO: enable syntax highlighting; blocked by async rendering
                        Document::open(path, None, None)
                            .map(|doc| CachedPreview::Document(Box::new(doc)))
                            .unwrap_or(CachedPreview::NotFound)
                    }
                },
            )
            .unwrap_or(CachedPreview::NotFound);
        self.preview_cache.insert(path.to_owned(), preview);
        Preview::Cached(&self.preview_cache[path])
    }
}

impl<T: 'static> Component for FilePicker<T> {
    fn render(&mut self, area: Rect, surface: &mut Surface, cx: &mut Context) {
        // +---------+ +---------+
        // |prompt   | |preview  |
        // +---------+ |         |
        // |picker   | |         |
        // |         | |         |
        // +---------+ +---------+

        let render_preview = area.width > MIN_SCREEN_WIDTH_FOR_PREVIEW;
        let area = inner_rect(area);
        // -- Render the frame:
        // clear area
        let background = cx.editor.theme.get("ui.background");
        let text = cx.editor.theme.get("ui.text");
        surface.clear_with(area, background);

        let picker_width = if render_preview {
            area.width / 2
        } else {
            area.width
        };

        let picker_area = area.with_width(picker_width);
        self.picker.truncate_start = self.truncate_start;
        self.picker.render(picker_area, surface, cx);

        if !render_preview {
            return;
        }

        let preview_area = area.clip_left(picker_width);

        // don't like this but the lifetime sucks
        let block = Block::default().borders(Borders::ALL);

        // calculate the inner area inside the box
        let inner = block.inner(preview_area);
        // 1 column gap on either side
        let margin = Margin {
            vertical: 0,
            horizontal: 1,
        };
        let inner = inner.inner(&margin);
        block.render(preview_area, surface);

        if let Some((path, range)) = self.current_file(cx.editor) {
            let preview = self.get_preview(&path, cx.editor);
            let doc = match preview.document() {
                Some(doc) => doc,
                None => {
                    let alt_text = preview.placeholder();
                    let x = inner.x + inner.width.saturating_sub(alt_text.len() as u16) / 2;
                    let y = inner.y + inner.height / 2;
                    surface.set_stringn(x, y, alt_text, inner.width as usize, text);
                    return;
                }
            };

            // align to middle
            let first_line = range
                .map(|(start, end)| {
                    let height = end.saturating_sub(start) + 1;
                    let middle = start + (height.saturating_sub(1) / 2);
                    middle.saturating_sub(inner.height as usize / 2).min(start)
                })
                .unwrap_or(0);

            let offset = Position::new(first_line, 0);

            let highlights =
                EditorView::doc_syntax_highlights(doc, offset, area.height, &cx.editor.theme);
            EditorView::render_text_highlights(
                doc,
                offset,
                inner,
                surface,
                &cx.editor.theme,
                highlights,
            );

            // highlight the line
            if let Some((start, end)) = range {
                let offset = start.saturating_sub(first_line) as u16;
                surface.set_style(
                    Rect::new(
                        inner.x,
                        inner.y + offset,
                        inner.width,
                        (end.saturating_sub(start) as u16 + 1)
                            .min(inner.height.saturating_sub(offset)),
                    ),
                    cx.editor
                        .theme
                        .try_get("ui.highlight")
                        .unwrap_or_else(|| cx.editor.theme.get("ui.selection")),
                );
            }
        }
    }

    fn handle_event(&mut self, event: Event, ctx: &mut Context) -> EventResult {
        // TODO: keybinds for scrolling preview
        self.picker.handle_event(event, ctx)
    }

    fn cursor(&self, area: Rect, ctx: &Editor) -> (Option<Position>, CursorKind) {
        self.picker.cursor(area, ctx)
    }
}

pub struct Picker<T> {
    options: Vec<T>,
    // filter: String,
    matcher: Box<Matcher>,
    /// (index, score)
    matches: Vec<(usize, i64)>,
    /// Filter over original options.
    filters: Vec<usize>, // could be optimized into bit but not worth it now

    cursor: usize,
    // pattern: String,
    prompt: Prompt,
    /// Whether to render in the middle of the area
    render_centered: bool,
    /// Wheather to truncate the start (default true)
    pub truncate_start: bool,

    format_fn: Box<dyn Fn(&T) -> Cow<str>>,
    callback_fn: Box<dyn Fn(&mut Context, &T, Action)>,
}

impl<T> Picker<T> {
    pub fn new(
        render_centered: bool,
        options: Vec<T>,
        format_fn: impl Fn(&T) -> Cow<str> + 'static,
        callback_fn: impl Fn(&mut Context, &T, Action) + 'static,
    ) -> Self {
        let prompt = Prompt::new(
            "".into(),
            None,
            |_pattern: &str| Vec::new(),
            |_editor: &mut Context, _pattern: &str, _event: PromptEvent| {
                //
            },
        );

        let mut picker = Self {
            options,
            matcher: Box::new(Matcher::default()),
            matches: Vec::new(),
            filters: Vec::new(),
            cursor: 0,
            prompt,
            render_centered,
            truncate_start: true,
            format_fn: Box::new(format_fn),
            callback_fn: Box::new(callback_fn),
        };

        // TODO: scoring on empty input should just use a fastpath
        picker.score();

        picker
    }

    pub fn score(&mut self) {
        let pattern = &self.prompt.line;

        // reuse the matches allocation
        self.matches.clear();
        self.matches.extend(
            self.options
                .iter()
                .enumerate()
                .filter_map(|(index, option)| {
                    // filter options first before matching
                    if !self.filters.is_empty() {
                        self.filters.binary_search(&index).ok()?;
                    }
                    // TODO: maybe using format_fn isn't the best idea here
                    let text = (self.format_fn)(option);
                    // TODO: using fuzzy_indices could give us the char idx for match highlighting
                    self.matcher
                        .fuzzy_match(&text, pattern)
                        .map(|score| (index, score))
                }),
        );
        self.matches.sort_unstable_by_key(|(_, score)| -score);

        // reset cursor position
        self.cursor = 0;
    }

    pub fn move_up(&mut self) {
        if self.matches.is_empty() {
            return;
        }
        let len = self.matches.len();
        let pos = ((self.cursor + len.saturating_sub(1)) % len) % len;
        self.cursor = pos;
    }

    pub fn move_down(&mut self) {
        if self.matches.is_empty() {
            return;
        }
        let len = self.matches.len();
        let pos = (self.cursor + 1) % len;
        self.cursor = pos;
    }

    pub fn selection(&self) -> Option<&T> {
        self.matches
            .get(self.cursor)
            .map(|(index, _score)| &self.options[*index])
    }

    pub fn save_filter(&mut self) {
        self.filters.clear();
        self.filters
            .extend(self.matches.iter().map(|(index, _)| *index));
        self.filters.sort_unstable(); // used for binary search later
        self.prompt.clear();
    }
}

// process:
// - read all the files into a list, maxed out at a large value
// - on input change:
//  - score all the names in relation to input

fn inner_rect(area: Rect) -> Rect {
    let margin = Margin {
        vertical: area.height * 10 / 100,
        horizontal: area.width * 10 / 100,
    };
    area.inner(&margin)
}

impl<T: 'static> Component for Picker<T> {
    fn required_size(&mut self, viewport: (u16, u16)) -> Option<(u16, u16)> {
        let max_width = 50.min(viewport.0);
        let max_height = 10.min(viewport.1.saturating_sub(2)); // add some spacing in the viewport

        let height = (self.options.len() as u16 + 4) // add some spacing for input + padding
            .min(max_height);
        let width = max_width;
        Some((width, height))
    }

    fn handle_event(&mut self, event: Event, cx: &mut Context) -> EventResult {
        let key_event = match event {
            Event::Key(event) => event,
            Event::Resize(..) => return EventResult::Consumed(None),
            _ => return EventResult::Ignored,
        };

        let close_fn = EventResult::Consumed(Some(Box::new(|compositor: &mut Compositor, _| {
            // remove the layer
            compositor.last_picker = compositor.pop();
        })));

        match key_event.into() {
            shift!(Tab) | key!(Up) | ctrl!('p') | ctrl!('k') => {
                self.move_up();
            }
            key!(Tab) | key!(Down) | ctrl!('n') | ctrl!('j') => {
                self.move_down();
            }
            key!(Esc) | ctrl!('c') => {
                return close_fn;
            }
            key!(Enter) => {
                if let Some(option) = self.selection() {
<<<<<<< HEAD
                    (self.callback_fn)(cx, option, Action::Replace);
=======
                    (self.callback_fn)(cx.editor, option, Action::Replace);
>>>>>>> 7083b98a
                }
                return close_fn;
            }
            ctrl!('s') => {
                if let Some(option) = self.selection() {
<<<<<<< HEAD
                    (self.callback_fn)(cx, option, Action::HorizontalSplit);
=======
                    (self.callback_fn)(cx.editor, option, Action::HorizontalSplit);
>>>>>>> 7083b98a
                }
                return close_fn;
            }
            ctrl!('v') => {
                if let Some(option) = self.selection() {
<<<<<<< HEAD
                    (self.callback_fn)(cx, option, Action::VerticalSplit);
=======
                    (self.callback_fn)(cx.editor, option, Action::VerticalSplit);
>>>>>>> 7083b98a
                }
                return close_fn;
            }
            ctrl!(' ') => {
                self.save_filter();
            }
            _ => {
                if let EventResult::Consumed(_) = self.prompt.handle_event(event, cx) {
                    // TODO: recalculate only if pattern changed
                    self.score();
                }
            }
        }

        EventResult::Consumed(None)
    }

    fn render(&mut self, area: Rect, surface: &mut Surface, cx: &mut Context) {
        let area = if self.render_centered {
            inner_rect(area)
        } else {
            area
        };

        let text_style = cx.editor.theme.get("ui.text");

        // -- Render the frame:
        // clear area
        let background = cx.editor.theme.get("ui.background");
        surface.clear_with(area, background);

        // don't like this but the lifetime sucks
        let block = Block::default().borders(Borders::ALL);

        // calculate the inner area inside the box
        let inner = block.inner(area);

        block.render(area, surface);

        // -- Render the input bar:

        let area = inner.clip_left(1).with_height(1);

        let count = format!("{}/{}", self.matches.len(), self.options.len());
        surface.set_stringn(
            (area.x + area.width).saturating_sub(count.len() as u16 + 1),
            area.y,
            &count,
            (count.len()).min(area.width as usize),
            text_style,
        );

        self.prompt.render(area, surface, cx);

        // -- Separator
        let sep_style = Style::default().fg(Color::Rgb(90, 89, 119));
        let borders = BorderType::line_symbols(BorderType::Plain);
        for x in inner.left()..inner.right() {
            if let Some(cell) = surface.get_mut(x, inner.y + 1) {
                cell.set_symbol(borders.horizontal).set_style(sep_style);
            }
        }

        // -- Render the contents:
        // subtract area of prompt from top and current item marker " > " from left
        let inner = inner.clip_top(2).clip_left(3);

        let selected = cx.editor.theme.get("ui.text.focus");

        let rows = inner.height;
        let offset = self.cursor - (self.cursor % std::cmp::max(1, rows as usize));

        let files = self.matches.iter().skip(offset).map(|(index, _score)| {
            (index, self.options.get(*index).unwrap()) // get_unchecked
        });

        for (i, (_index, option)) in files.take(rows as usize).enumerate() {
            if i == (self.cursor - offset) {
                surface.set_string(inner.x.saturating_sub(2), inner.y + i as u16, ">", selected);
            }

            surface.set_string_truncated(
                inner.x,
                inner.y + i as u16,
                (self.format_fn)(option),
                inner.width as usize,
                if i == (self.cursor - offset) {
                    selected
                } else {
                    text_style
                },
                true,
                self.truncate_start,
            );
        }
    }

    fn cursor(&self, area: Rect, editor: &Editor) -> (Option<Position>, CursorKind) {
        // TODO: this is mostly duplicate code
        let area = inner_rect(area);
        let block = Block::default().borders(Borders::ALL);
        // calculate the inner area inside the box
        let inner = block.inner(area);

        // prompt area
        let area = inner.clip_left(1).with_height(1);

        self.prompt.cursor(area, editor)
    }
}<|MERGE_RESOLUTION|>--- conflicted
+++ resolved
@@ -427,31 +427,19 @@
             }
             key!(Enter) => {
                 if let Some(option) = self.selection() {
-<<<<<<< HEAD
                     (self.callback_fn)(cx, option, Action::Replace);
-=======
-                    (self.callback_fn)(cx.editor, option, Action::Replace);
->>>>>>> 7083b98a
                 }
                 return close_fn;
             }
             ctrl!('s') => {
                 if let Some(option) = self.selection() {
-<<<<<<< HEAD
                     (self.callback_fn)(cx, option, Action::HorizontalSplit);
-=======
-                    (self.callback_fn)(cx.editor, option, Action::HorizontalSplit);
->>>>>>> 7083b98a
                 }
                 return close_fn;
             }
             ctrl!('v') => {
                 if let Some(option) = self.selection() {
-<<<<<<< HEAD
                     (self.callback_fn)(cx, option, Action::VerticalSplit);
-=======
-                    (self.callback_fn)(cx.editor, option, Action::VerticalSplit);
->>>>>>> 7083b98a
                 }
                 return close_fn;
             }
